--- conflicted
+++ resolved
@@ -15,17 +15,10 @@
 import pipes
 
 from uuid import uuid4
-<<<<<<< HEAD
 
-import sys
-from boto.iam import IAMConnection
 from cgcloud.lib.context import Context
 
-from toil.test import needs_aws, integrative, ToilTest
-
-=======
 from toil.test import needs_aws, integrative, ToilTest, needs_appliance
->>>>>>> 0c7e275b
 
 log = logging.getLogger(__name__)
 
