--- conflicted
+++ resolved
@@ -24,11 +24,7 @@
 from toil.batchSystems.parasol import ParasolBatchSystem
 from toil.batchSystems.singleMachine import SingleMachineBatchSystem
 from toil.batchSystems.abstractBatchSystem import InsufficientSystemResources
-<<<<<<< HEAD
-from toil.test import ToilTest, needs_mesos, needs_gridengine
-=======
-from toil.test import ToilTest, needs_mesos, needs_parasol
->>>>>>> a032c97c
+from toil.test import ToilTest, needs_mesos, needs_parasol, needs_gridengine
 
 log = logging.getLogger(__name__)
 
@@ -66,27 +62,8 @@
             """
             raise NotImplementedError
 
-<<<<<<< HEAD
         def _createDummyConfig(self):
             return Config()
-=======
-        config = None
-        tempDir = None
-
-        @classmethod
-        def setUpClass(cls):
-            super(hidden.AbstractBatchSystemTest, cls).setUpClass()
-            cls.config = cls._createDummyConfig()
-            cls.tempDir = tempfile.mkdtemp()
-            if not os.path.exists(cls.config.jobStore):
-                os.mkdir(cls.config.jobStore)
-
-        @classmethod
-        def tearDownClass(cls):
-            shutil.rmtree(cls.tempDir)
-            shutil.rmtree(cls.config.jobStore)
-            super(hidden.AbstractBatchSystemTest, cls).tearDownClass()
->>>>>>> a032c97c
 
         def setUp(self):
             super(hidden.AbstractBatchSystemTest, self).setUp()
@@ -111,7 +88,6 @@
 
         def testCheckResourceRequest(self):
             self.assertRaises(InsufficientSystemResources, self.batchSystem.checkResourceRequest,
-<<<<<<< HEAD
                               memory=1000, cores=200, disk=1e9)
             self.assertRaises(InsufficientSystemResources, self.batchSystem.checkResourceRequest,
                               memory=5, cores=200, disk=1e9)
@@ -119,15 +95,6 @@
                               memory=1001e9, cores=1, disk=1e9)
             self.assertRaises(InsufficientSystemResources, self.batchSystem.checkResourceRequest,
                               memory=5, cores=1, disk=2e9)
-=======
-                              memory=1000, cores=200, disk=1000)
-            self.assertRaises(InsufficientSystemResources, self.batchSystem.checkResourceRequest,
-                              memory=5, cores=200, disk=1000)
-            self.assertRaises(InsufficientSystemResources, self.batchSystem.checkResourceRequest,
-                              memory=2e9, cores=1, disk=1000)
-            self.assertRaises(InsufficientSystemResources, self.batchSystem.checkResourceRequest,
-                              memory=5, cores=1, disk=1002)
->>>>>>> a032c97c
             self.assertRaises(AssertionError, self.batchSystem.checkResourceRequest, memory=None,
                               cores=1, disk=1000)
             self.assertRaises(AssertionError, self.batchSystem.checkResourceRequest, memory=10,
@@ -145,16 +112,11 @@
             self.assertEqual(set(issuedIDs), set(self.batchSystem.getIssuedBatchJobIDs()))
 
         def testGetRunningJobIDs(self):
-<<<<<<< HEAD
-            self.batchSystem.issueBatchJob('sleep 100', memory=1e9, cores=1, disk=1000)
-            self.batchSystem.issueBatchJob('sleep 100', memory=1e9, cores=1, disk=1000)
-=======
             issuedIDs = []
             issuedIDs.append(
                 self.batchSystem.issueBatchJob('sleep 100', memory=100e6, cores=1, disk=1000))
             issuedIDs.append(
                 self.batchSystem.issueBatchJob('sleep 100', memory=100e6, cores=1, disk=1000))
->>>>>>> a032c97c
             self.wait_for_jobs(numJobs=2)
             # Assert that the issued jobs are running
             self.assertEqual(set(issuedIDs), set(self.batchSystem.getRunningBatchJobIDs().keys()))
@@ -166,11 +128,7 @@
 
         def testKillJobs(self):
             jobCommand = 'sleep 100'
-<<<<<<< HEAD
-            jobID = self.batchSystem.issueBatchJob(jobCommand, memory=1e9, cores=1, disk=1000)
-=======
             jobID = self.batchSystem.issueBatchJob(jobCommand, memory=100e6, cores=1, disk=1000)
->>>>>>> a032c97c
             self.wait_for_jobs()
             # self.assertEqual([0], self.batchSystem.getRunningJobIDs().keys())
             self.batchSystem.killBatchJobs([jobID])
@@ -179,14 +137,7 @@
             self.batchSystem.killBatchJobs([0])
 
         def testGetUpdatedJob(self):
-            delay = 1
-<<<<<<< HEAD
-            jobCommand = 'sleep 20'# % delay
-            for i in range(numJobs):
-                self.batchSystem.issueBatchJob(jobCommand, memory=1e9, cores=numCoresPerJob,
-                                               disk=1000)
-            jobs = set((i, 0) for i in range(numJobs))
-=======
+            delay = 20
             jobCommand = 'sleep %i' % delay
             issuedIDs = []
             for i in range(numJobs):
@@ -194,7 +145,6 @@
                     self.batchSystem.issueBatchJob(jobCommand, memory=100e6, cores=numCoresPerJob,
                                                    disk=1000))
             jobs = set((issuedIDs[i], 0) for i in range(numJobs))
->>>>>>> a032c97c
             self.wait_for_jobs(numJobs=numJobs, wait_for_completion=True)
             for i in range(numJobs):
                 jobs.remove(self.batchSystem.getUpdatedBatchJob(delay * 2))
@@ -203,29 +153,6 @@
         def testGetRescueJobFrequency(self):
             self.assertTrue(self.batchSystem.getRescueBatchJobFrequency() > 0)
 
-<<<<<<< HEAD
-=======
-        @staticmethod
-        def _createDummyConfig():
-            config = Config()
-            """
-            config = ElementTree.Element("config")
-            config.attrib["log_level"] = 'DEBUG'
-            config.attrib["job_store"] = '.'
-            config.attrib["parasol_command"] = 'parasol'
-            config.attrib["try_count"] = str(2)
-            config.attrib["max_job_duration"] = str(1)
-            config.attrib["batch_system"] = None
-            config.attrib["max_log_file_size"] = str(1)
-            config.attrib["default_memory"] = str(1)
-            config.attrib["default_cores"] = str(1)
-            config.attrib["max_cores"] = str(1)
-            config.attrib["max_memory"] = str(1)
-            config.attrib["scale"] = str(1)
-            """
-            return config
-
->>>>>>> a032c97c
         def wait_for_jobs(self, numJobs=1, wait_for_completion=False):
             while not self.batchSystem.getIssuedBatchJobIDs():
                 pass
@@ -246,11 +173,7 @@
     def createBatchSystem(self):
         from toil.batchSystems.mesos.batchSystem import MesosBatchSystem
         self._startMesos(numCores)
-<<<<<<< HEAD
-        return MesosBatchSystem(config=self.config, maxCores=numCores, maxMemory=1000e9, maxDisk=1e9,
-=======
         return MesosBatchSystem(config=self.config, maxCores=numCores, maxMemory=1e9, maxDisk=1001,
->>>>>>> a032c97c
                                 masterIP='127.0.0.1:5050')
 
     def tearDown(self):
@@ -260,32 +183,6 @@
 
 class SingleMachineBatchSystemTest(hidden.AbstractBatchSystemTest):
     def createBatchSystem(self):
-<<<<<<< HEAD
-        return SingleMachineBatchSystem(config=self.config, maxCores=numCores, maxMemory=100e9,
-                                        maxDisk=1e9)
-
-
-@needs_gridengine
-class GridEngineTest(hidden.AbstractBatchSystemTest):
-    """
-    Tests against the GridEngine batch system
-    """
-
-    def _createDummyConfig(self):
-        config = super(GridEngineTest, self)._createDummyConfig()
-        # can't use _getTestJobStorePath since that method removes the directory
-        config.jobStore = self._createTempDir('jobStore')
-        return config
-
-    def createBatchSystem(self):
-        from toil.batchSystems.gridengine import GridengineBatchSystem
-        return GridengineBatchSystem(config=self.config, maxCores=numCores, maxMemory=1000e9, maxDisk=1e9)
-
-    @classmethod
-    def setUpClass(cls):
-        super(GridEngineTest, cls).setUpClass()
-        logging.basicConfig(level=logging.DEBUG)
-=======
         return SingleMachineBatchSystem(config=self.config, maxCores=numCores, maxMemory=1e9,
                                         maxDisk=1001)
 
@@ -315,5 +212,25 @@
     def tearDown(self):
         self._stopParasol()
         super(ParasolBatchSystemTest, self).tearDown()
-        self.batchSystem.shutdown()
->>>>>>> a032c97c
+
+
+@needs_gridengine
+class GridEngineTest(hidden.AbstractBatchSystemTest):
+    """
+    Tests against the GridEngine batch system
+    """
+
+    def _createDummyConfig(self):
+        config = super(GridEngineTest, self)._createDummyConfig()
+        # can't use _getTestJobStorePath since that method removes the directory
+        config.jobStore = self._createTempDir('jobStore')
+        return config
+
+    def createBatchSystem(self):
+        from toil.batchSystems.gridengine import GridengineBatchSystem
+        return GridengineBatchSystem(config=self.config, maxCores=numCores, maxMemory=1000e9, maxDisk=1e9)
+
+    @classmethod
+    def setUpClass(cls):
+        super(GridEngineTest, cls).setUpClass()
+        logging.basicConfig(level=logging.DEBUG)