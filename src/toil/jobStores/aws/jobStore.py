# Copyright (C) 2015-2021 Regents of the University of California
#
# Licensed under the Apache License, Version 2.0 (the "License");
# you may not use this file except in compliance with the License.
# You may obtain a copy of the License at
#
#     http://www.apache.org/licenses/LICENSE-2.0
#
# Unless required by applicable law or agreed to in writing, software
# distributed under the License is distributed on an "AS IS" BASIS,
# WITHOUT WARRANTIES OR CONDITIONS OF ANY KIND, either express or implied.
# See the License for the specific language governing permissions and
# limitations under the License.
import os
import json
import logging
import pickle
import re
import stat
import urllib.error
import urllib.parse
import urllib.request
import uuid
from io import BytesIO
<<<<<<< HEAD
from contextlib import contextmanager
from typing import Optional, Tuple, Union

=======

import boto.sdb
import boto.s3.connection
from typing import Optional
from boto.exception import SDBResponseError
>>>>>>> ed2fa0d6
from botocore.exceptions import ClientError

from toil.fileStores import FileID
from toil.jobStores.abstractJobStore import (AbstractJobStore,
                                             JobStoreExistsException,
                                             NoSuchJobException,
                                             NoSuchJobStoreException)
from toil.jobStores.aws.utils import uploadFile
from toil.jobStores.aws.file_info import AWSFile
from toil.lib.compatibility import compat_bytes
from toil.lib.ec2 import establish_boto3_session
from toil.lib.aws.dynamodb import (put_item,
                                   delete_item,
                                   get_item,
                                   get_primary_key_items,
                                   table_exists,
                                   create_table)
from toil.lib.aws.s3 import (create_bucket,
                             delete_bucket,
                             bucket_exists,
                             bucket_is_registered_with_toil)
from toil.lib.ec2nodes import EC2Regions
from toil.lib.checksum import compute_checksum_for_content, compute_checksum_for_file
from toil.lib.retry import retry


DEFAULT_AWS_PART_SIZE = 52428800
logger = logging.getLogger(__name__)


class AWSKeyNotFoundError(Exception):
    pass


class AWSKeyAlreadyExistsError(Exception):
    pass


class AWSJobStore(AbstractJobStore):
    """
    Create a new jobstore in AWS or load an existing one from there.

    The AWS jobstore is a versioned AWS bucket and an accompanying dynamodb table.

    These two components centralize and track all input and output files for the workflow.

    The AWS jobstore stores files, while the dynamodb table tracks file metadata that may be
    computationally expensive, like the size and md5sum.  Because the dynamodb table is kept in
    sync with the files in s3, it can be used as a proxy to check for file existence/updates.

    The AWS jobstore stores 3 things:
        - jobs: these are pickled files that contain the information necessary to run a job when unpickled
        - files: the inputs and outputs of jobs, imported into the jobstore
        - logs: the written log files of jobs that have run

    :param int part_size: The size of each individual part used for multipart operations like
           upload and copy, must be >= 5 MiB but large enough to not exceed 10k parts for the
           whole file
    """
    # A dummy job ID under which all shared files are stored
    sharedFileOwnerID = '891f7db6-e4d9-4221-a58e-ab6cc4395f94'

    # A dummy job ID under which all unread stats files are stored
    statsFileOwnerID = 'bfcf5286-4bc7-41ef-a85d-9ab415b69d53'

    # A dummy job ID under which all read stats files are stored
    readStatsFileOwnerID = 'e77fc3aa-d232-4255-ae04-f64ee8eb0bfa'

    def __init__(self, locator: str, part_size: int = DEFAULT_AWS_PART_SIZE):
        super(AWSJobStore, self).__init__()

        self.region, self.bucket_name, self.dynamodb_table_name = self.parse_jobstore_identifier(locator)
        logger.debug(f"Instantiating {self.__class__} for region {self.region} with bucket: '{self.bucket_name}'")
        self.locator = locator
        self.partSize = part_size

        self.sse_key = None
        self.encryption_args = {}
        if self.config.sseKey:
            with open(self.config.sseKey, 'rb') as f:
                self.sse_key = f.read()
            assert len(self.sse_key) == 32
            self.encryption_args = {'SSECustomerAlgorithm': 'AES256', 'SSECustomerKey': self.sse_key}

        # these are either created anew during self.initialize() or loaded using self.resume()
        self.table = None
        self.bucket = None

        boto3_session = establish_boto3_session()
        self.s3_resource = boto3_session.resource('s3', region_name=self.region, **self.boto_args())
        self.s3_client = self.s3_resource.meta.client

        self._batchedUpdates = []

    def initialize(self, config):
        """Called when starting a new jobstore with a non-existent bucket and dynamodb table."""
        if bucket_exists(self.bucket_name) or table_exists(self.dynamodb_table_name):
            raise JobStoreExistsException(self.locator)
        self.bucket = create_bucket(self.bucket_name, versioning=True)
        self.table = create_table(self.dynamodb_table_name)
        super(AWSJobStore, self).initialize(config)

    def resume(self):
        """Called when reusing an old jobstore with an existing bucket and dynamodb table."""
        if self.bucket is None:
            self.bucket = bucket_exists(self.bucket_name)
            self.table = table_exists(self.dynamodb_table_name)
        if not self.bucket or not self.table:
            # TODO: allow option here to rebuild db from bucket
            raise NoSuchJobStoreException(self.locator)
        super(AWSJobStore, self).resume()

    def unpickle_job(self, file_id: str):
        """Use a file_id to unpickle and return a job from the jobstore's s3 bucket."""
        with self.readFileStream(file_id) as fh:
            job = pickle.loads(fh.read())
        if job is not None:
            job.assignConfig(self.config)
        return job

    def pickle_job(self, job) -> str:
        """Pickle a job object, save it in the jobstore's s3 bucket, and return its job_id reference."""
        with self.writeFileStream() as (writable, job_id):
            writable.write(pickle.dumps(job, protocol=pickle.HIGHEST_PROTOCOL))
        return job_id

    @contextmanager
    def batch(self):
        yield
        for jobDescription in self._batchedUpdates:
            self.pickle_job(jobDescription)
        self._batchedUpdates = []

    def assignID(self, jobDescription):
        jobDescription.jobStoreID = str(uuid.uuid4())
        cmd = '<no command>' if jobDescription.command is None else jobDescription.command
        logger.debug(f"Assigning ID to job {jobDescription.jobStoreID} for '{cmd}'")

    def create(self, jobDescription):
        self.pickle_job(jobDescription)
        put_item(table=self.table, hash_key='jobs', sort_key=jobDescription.jobStoreID)
        return jobDescription

    def job_exists(self, job_id: str, check: bool = False):
        """Checks if the job_id is found in s3."""
        if get_item(table=self.table, hash_key='jobs', sort_key=job_id):
            return True
        if check:
            raise NoSuchJobException(job_id)
        return False

    def jobs(self):
        for job_id in get_primary_key_items(table=self.table, key='jobs', return_key='sort_key'):
            yield self.unpickle_job(job_id)

    def load_job(self, file_id):
        job = self.unpickle_job(file_id)
        if job is None:
            raise NoSuchJobException(file_id)
        return job

    def update_job(self, jobDescription):
        self.pickle_job(jobDescription)

    def delete_job(self, jobStoreID):
        logger.debug("Deleting job %s", jobStoreID)
        associated_files = get_item(table=self.table, hash_key='jobs', sort_key=jobStoreID)
        delete_item(table=self.table, hash_key='jobs', sort_key=jobStoreID)
        logger.debug("Deleting %d file(s) associated with job %s", len(associated_files), jobStoreID)
        for item in associated_files:
            # TODO: Delete each item from dynamodb 'files' table?
            self.s3_client.delete_object({'Bucket': self.bucket.name, 'Key': compat_bytes(item.name)})

    def getEmptyFileStoreID(self, jobStoreID=None, cleanup=False, basename=None):
        new_file_id = str(uuid.uuid4())
        metadata = json.loads({'owner': jobStoreID if cleanup else None,
                               'encrypt': self.sse_key is not None})
        put_item(table=self.table, hash_key='files', sort_key=new_file_id, value=metadata)
        self.s3_client.upload_fileobj(Bucket=self.bucket_name,
                                      Key=new_file_id,
                                      Fileobj=BytesIO(b''),
                                      ExtraArgs=self.encryption_args)

        # use head_object with the SSE headers content_length
        response = self.s3_client.head_object(Bucket=self.bucket_name,
                                              Key=new_file_id,
                                              **self.encryption_args)
        assert 0 == response.get('ContentLength', None)
        return new_file_id

    def _importFile(self, otherCls, url, sharedFileName=None, hardlink=False, symlink=False):
        if issubclass(otherCls, AWSJobStore):
            srcObj = self._getObjectForUrl(url, existing=True)
            size = srcObj.content_length
            if sharedFileName is None:
                info = AWSFile.create(srcObj.key)
            else:
                self._requireValidSharedFileName(sharedFileName)
                jobStoreFileID = self._sharedFileID(sharedFileName)
                info = AWSFile.loadOrCreate(jobStoreFileID=jobStoreFileID,
                                            ownerID=self.sharedFileOwnerID,
                                            encrypted=None)
            info.copyFrom(srcObj)
            info.save()
            return FileID(info.fileID, size) if sharedFileName is None else None
        else:
            return super(AWSJobStore, self)._importFile(otherCls, url, sharedFileName=sharedFileName)

    def _exportFile(self, otherCls, jobStoreFileID, url):
        if issubclass(otherCls, AWSJobStore):
            dstObj = self._getObjectForUrl(url)
            info = AWSFile.loadOrFail(jobStoreFileID)
            info.copyTo(dstObj)
        else:
            super(AWSJobStore, self)._defaultExportFile(otherCls, jobStoreFileID, url)

    @classmethod
    def getSize(cls, url: str):
        try:
            return cls._getObjectForUrl(url, existing=True).content_length
        except AWSKeyNotFoundError:
            return 0

    @classmethod
    def _readFromUrl(cls, url, writable):
        srcObj = cls._getObjectForUrl(url, existing=True)
        srcObj.download_fileobj(writable)
        executable = False
        return srcObj.content_length, executable

    def _writeToUrl(self, readable, url, executable=False):
        dstObj = self._getObjectForUrl(url)
        uploadFile(readable=readable,
                   resource=self.s3_resource,
                   bucketName=dstObj.bucket_name,
                   fileID=dstObj.key,
                   partSize=DEFAULT_AWS_PART_SIZE)

    def boto_args(self):
        host = os.environ.get('TOIL_S3_HOST', None)
        port = os.environ.get('TOIL_S3_PORT', None)
        protocol = 'https'
        if os.environ.get('TOIL_S3_USE_SSL', True) == 'False':
            protocol = 'http'
        if host:
            return {'endpoint_url': f'{protocol}://{host}' + f':{port}' if port else ''}
        return {}

    def load_or_create(self, file_id, owner, encrypt):
        pass

    def load_or_fail(self, file_id):
        pass

    def _getObjectForUrl(self, uri: str, existing: Optional[bool] = None):
        """
        Extracts a key (object) from a given s3:// URL.

        :param bool existing: If True, key is expected to exist. If False or None, key is
            expected not to exist and it will be created.

        :rtype: S3.Object
        """
        if uri.startswith('s3://'):
            raise ValueError(f'Invalid schema.  Expecting s3 prefix, not: {uri}')
        bucket_name, key_name = uri[len('s3://'):].split('/', 1)
        obj = self.s3_resource.Object(bucket_name, key_name)

        try:
            obj.load()
            objExists = True
        except ClientError as e:
            if e.response.get('ResponseMetadata', {}).get('HTTPStatusCode') == 404:
                objExists = False
            else:
                raise
        if existing is True and not objExists:
            raise AWSKeyNotFoundError(f"Key '{key_name}' does not exist in bucket '{bucket_name}'.")
        elif existing is False and objExists:
            raise AWSKeyAlreadyExistsError(f"Key '{key_name}' exists in bucket '{bucket_name}'.")

        if not objExists:
            obj.put()  # write an empty file
        return obj

    @classmethod
    def _supportsUrl(cls, url, export=False):
        return url.scheme.lower() == 's3'

    def writeFile(self, localFilePath, jobStoreID=None, cleanup=False):
        info = AWSFile.create(jobStoreID if cleanup else None)
        info.upload(localFilePath, not self.config.disableJobStoreChecksumVerification)
        info.save()
        return info.fileID

    @contextmanager
    def writeFileStream(self, jobStoreID=None, cleanup=False, basename=None, encoding=None, errors=None):
        info = self.FileInfo.create(jobStoreID if cleanup else None)
        with info.uploadStream(encoding=encoding, errors=errors) as writable:
            yield writable, info.fileID
        info.save()

    @contextmanager
    def writeSharedFileStream(self, sharedFileName, isProtected=None, encoding=None, errors=None):
        self._requireValidSharedFileName(sharedFileName)
        info = self.FileInfo.loadOrCreate(jobStoreFileID=self._sharedFileID(sharedFileName),
                                          ownerID=str(self.sharedFileOwnerID),
                                          encrypted=isProtected)
        with info.uploadStream(encoding=encoding, errors=errors) as writable:
            yield writable
        info.save()

    def updateFile(self, jobStoreFileID, localFilePath):
        self.load_or_fail(jobStoreFileID)
        info.upload(localFilePath, not self.config.disableJobStoreChecksumVerification)
        info.save()

    @contextmanager
    def updateFileStream(self, jobStoreFileID, encoding=None, errors=None):
        info = self.FileInfo.loadOrFail(jobStoreFileID)
        with info.uploadStream(encoding=encoding, errors=errors) as writable:
            yield writable
        info.save()

    def fileExists(self, jobStoreFileID):
        return AWSFile.exists(jobStoreFileID)

    def getFileSize(self, jobStoreFileID):
        return self.getSize(f's3://{self.bucket_name}/{jobStoreFileID}')

    def readFile(self, jobStoreFileID, localFilePath, symlink=False):
        self.load_or_fail(jobStoreFileID)
        info.download(localFilePath, not self.config.disableJobStoreChecksumVerification)
        if getattr(jobStoreFileID, 'executable', False):
            os.chmod(localFilePath, os.stat(localFilePath).st_mode | stat.S_IXUSR)

    @contextmanager
    def readFileStream(self, jobStoreFileID, encoding=None, errors=None):
        info = self.FileInfo.loadOrFail(jobStoreFileID)
        logger.debug("Reading %r into stream.", info)
        with info.downloadStream(encoding=encoding, errors=errors) as readable:
            yield readable

    @contextmanager
    def readSharedFileStream(self, sharedFileName, encoding=None, errors=None):
        self._requireValidSharedFileName(sharedFileName)
        jobStoreFileID = self._sharedFileID(sharedFileName)
        info = self.FileInfo.loadOrFail(jobStoreFileID, customName=sharedFileName)
        logger.debug("Reading %r for shared file %r into stream.", info, sharedFileName)
        with info.downloadStream(encoding=encoding, errors=errors) as readable:
            yield readable

    def deleteFile(self, file_id):
        info = AWSFile.load(file_id)
        if info:
            info.delete()

    def writeStatsAndLogging(self, log_msg: Union[bytes, str]):
        if isinstance(log_msg, str):
            log_msg = log_msg.encode('utf-8', errors='ignore')
        file_obj = BytesIO(log_msg)

        info = AWSFile.create(self.statsFileOwnerID)
        info.checksum = compute_checksum_for_content(file_obj)

        headerArgs = info._s3EncryptionArgs()

        self.s3_client.upload_fileobj(Bucket=self.bucket_name,
                                      Key=compat_bytes(info.fileID),
                                      Fileobj=BytesIO(log_msg),
                                      ExtraArgs=headerArgs)

        # use head_object with the SSE headers to access versionId and content_length attributes
        response = self.s3_client.head_object(Bucket=self.bucket_name,
                                               Key=compat_bytes(info.fileID),
                                               **headerArgs)
        # TODO: raise if no ContentLength?
        assert len(log_msg) == response.get('ContentLength', None)
        info.save()

    def readStatsAndLogging(self, callback, readAll=False):
        itemsProcessed = 0
        for info in self._readStatsAndLogging(callback, self.statsFileOwnerID):
            info._ownerID = self.readStatsFileOwnerID
            info.save()
            itemsProcessed += 1

        if readAll:
            for _ in self._readStatsAndLogging(callback, self.readStatsFileOwnerID):
                itemsProcessed += 1

        return itemsProcessed

    def _readStatsAndLogging(self, callback, ownerId=None):
        for item in get_primary_key_items(table=self.table, key='logs'):
            info = AWSFile.fromItem(item)
            with info.downloadStream() as readable:
                callback(readable)
            yield info

    # TODO: Make this retry more specific?
    #  example: https://github.com/DataBiosphere/toil/issues/3378
    @retry()
    def getPublicUrl(self, jobStoreFileID):
        info = AWSFile.loadOrFail(jobStoreFileID)
        if info.content is not None:
            with info.uploadStream(allowInlining=False) as f:
                f.write(info.content)

        self.bucket.Object(compat_bytes(jobStoreFileID)).Acl().put(ACL='public-read')
        url = self.s3_client.generate_presigned_url('get_object',
                                                    Params={'Bucket': self.bucket.name,
                                                            'Key': compat_bytes(jobStoreFileID),
                                                            'VersionId': info.version},
                                                    ExpiresIn=self.publicUrlExpiration.total_seconds())

        # boto doesn't properly remove the x-amz-security-token parameter when
        # query_auth is False when using an IAM role (see issue #2043). Including the
        # x-amz-security-token parameter without the access key results in a 403,
        # even if the resource is public, so we need to remove it.
        scheme, netloc, path, query, fragment = urllib.parse.urlsplit(url)
        params = urllib.parse.parse_qs(query)
        for param_key in ['x-amz-security-token', 'AWSAccessKeyId', 'Signature']:
            if param_key in params:
                del params[param_key]
        query = urllib.parse.urlencode(params, doseq=True)
        url = urllib.parse.urlunsplit((scheme, netloc, path, query, fragment))
        return url

    def getSharedPublicUrl(self, sharedFileName):
        self._requireValidSharedFileName(sharedFileName)
        return self.getPublicUrl(self._sharedFileID(sharedFileName))

    def _sharedFileID(self, sharedFileName):
<<<<<<< HEAD
        return str(uuid.uuid5(uuid.UUID(self.sharedFileOwnerID), sharedFileName))
=======
        return str(uuid.uuid5(self.sharedFileOwnerID, sharedFileName))

    @InnerClass
    class FileInfo(SDBHelper):
        """
        Represents a file in this job store.
        """
        outer = None
        """
        :type: AWSJobStore
        """

        def __init__(self, fileID, ownerID, encrypted,
                     version=None, content=None, numContentChunks=0, checksum=None):
            """
            :type fileID: str
            :param fileID: the file's ID

            :type ownerID: str
            :param ownerID: ID of the entity owning this file, typically a job ID aka jobStoreID

            :type encrypted: bool
            :param encrypted: whether the file is stored in encrypted form

            :type version: str|None
            :param version: a non-empty string containing the most recent version of the S3
            object storing this file's content, None if the file is new, or empty string if the
            file is inlined.

            :type content: str|None
            :param content: this file's inlined content

            :type numContentChunks: int
            :param numContentChunks: the number of SDB domain attributes occupied by this files

            :type checksum: str|None
            :param checksum: the checksum of the file, if available. Formatted
            as <algorithm>$<lowercase hex hash>.

            inlined content. Note that an inlined empty string still occupies one chunk.
            """
            super(AWSJobStore.FileInfo, self).__init__()
            self._fileID = fileID
            self._ownerID = ownerID
            self.encrypted = encrypted
            self._version = version
            self._previousVersion = version
            self._content = content
            self._checksum = checksum
            self._numContentChunks = numContentChunks

        @property
        def fileID(self):
            return self._fileID

        @property
        def ownerID(self):
            return self._ownerID

        @property
        def version(self):
            return self._version

        @version.setter
        def version(self, version):
            # Version should only change once
            assert self._previousVersion == self._version
            self._version = version
            if version:
                self.content = None

        @property
        def previousVersion(self):
            return self._previousVersion

        @property
        def content(self):
            return self._content

        @property
        def checksum(self):
            return self._checksum

        @checksum.setter
        def checksum(self, checksum):
            self._checksum = checksum

        @content.setter
        def content(self, content):
            assert content is None or isinstance(content, bytes)
            self._content = content
            if content is not None:
                self.version = ''

        @classmethod
        def create(cls, ownerID):
            return cls(str(uuid.uuid4()), ownerID, encrypted=cls.outer.sseKeyPath is not None)

        @classmethod
        def presenceIndicator(cls):
            return 'encrypted'

        @classmethod
        def exists(cls, jobStoreFileID):
            for attempt in retry_sdb():
                with attempt:
                    return bool(cls.outer.filesDomain.get_attributes(
                        item_name=compat_bytes(jobStoreFileID),
                        attribute_name=[cls.presenceIndicator()],
                        consistent_read=True))

        @classmethod
        def load(cls, jobStoreFileID):
            for attempt in retry_sdb():
                with attempt:
                    self = cls.fromItem(
                        cls.outer.filesDomain.get_attributes(item_name=compat_bytes(jobStoreFileID),
                                                             consistent_read=True))
                    return self

        @classmethod
        def loadOrCreate(cls, jobStoreFileID, ownerID, encrypted):
            self = cls.load(jobStoreFileID)
            if encrypted is None:
                encrypted = cls.outer.sseKeyPath is not None
            if self is None:
                self = cls(jobStoreFileID, ownerID, encrypted=encrypted)
            else:
                assert self.fileID == jobStoreFileID
                assert self.ownerID == ownerID
                self.encrypted = encrypted
            return self

        @classmethod
        def loadOrFail(cls, jobStoreFileID, customName=None):
            """
            :rtype: AWSJobStore.FileInfo
            :return: an instance of this class representing the file with the given ID
            :raises NoSuchFileException: if given file does not exist
            """
            self = cls.load(jobStoreFileID)
            if self is None:
                raise NoSuchFileException(jobStoreFileID, customName=customName)
            else:
                return self

        @classmethod
        def fromItem(cls, item):
            """
            Convert an SDB item to an instance of this class.

            :type item: Item
            """
            assert item is not None

            # Strings come back from SDB as unicode
            def strOrNone(s):
                return s if s is None else str(s)

            # ownerID and encrypted are the only mandatory attributes
            ownerID = strOrNone(item.get('ownerID'))
            encrypted = item.get('encrypted')
            if ownerID is None:
                assert encrypted is None
                return None
            else:
                version = strOrNone(item['version'])
                checksum = strOrNone(item.get('checksum'))
                encrypted = strict_bool(encrypted)
                content, numContentChunks = cls.attributesToBinary(item)
                if encrypted:
                    sseKeyPath = cls.outer.sseKeyPath
                    if sseKeyPath is None:
                        raise AssertionError('Content is encrypted but no key was provided.')
                    if content is not None:
                        content = encryption.decrypt(content, sseKeyPath)
                self = cls(fileID=item.name, ownerID=ownerID, encrypted=encrypted, version=version,
                           content=content, numContentChunks=numContentChunks, checksum=checksum)
                return self

        def toItem(self):
            """
            Convert this instance to an attribute dictionary suitable for SDB put_attributes().

            :rtype: (dict,int)

            :return: the attributes dict and an integer specifying the the number of chunk
                     attributes in the dictionary that are used for storing inlined content.
            """
            content = self.content
            assert content is None or isinstance(content, bytes)
            if self.encrypted and content is not None:
                sseKeyPath = self.outer.sseKeyPath
                if sseKeyPath is None:
                    raise AssertionError('Encryption requested but no key was provided.')
                content = encryption.encrypt(content, sseKeyPath)
            assert content is None or isinstance(content, bytes)
            attributes = self.binaryToAttributes(content)
            numChunks = attributes['numChunks']
            attributes.update(dict(ownerID=self.ownerID,
                                   encrypted=self.encrypted,
                                   version=self.version or '',
                                   checksum=self.checksum or ''))
            return attributes, numChunks

        @classmethod
        def _reservedAttributes(cls):
            return 3 + super(AWSJobStore.FileInfo, cls)._reservedAttributes()

        @staticmethod
        def maxInlinedSize():
            return 256

        def save(self):
            attributes, numNewContentChunks = self.toItem()
            # False stands for absence
            expected = ['version', False if self.previousVersion is None else self.previousVersion]
            try:
                for attempt in retry_sdb():
                    with attempt:
                        assert self.outer.filesDomain.put_attributes(item_name=compat_bytes(self.fileID),
                                                                     attributes=attributes,
                                                                     expected_value=expected)
                # clean up the old version of the file if necessary and safe
                if self.previousVersion and (self.previousVersion != self.version):
                    for attempt in retry_s3():
                        with attempt:
                            self.outer.s3_client.delete_object(Bucket=self.outer.filesBucket.name,
                                                               Key=compat_bytes(self.fileID),
                                                               VersionId=self.previousVersion)
                self._previousVersion = self._version
                if numNewContentChunks < self._numContentChunks:
                    residualChunks = range(numNewContentChunks, self._numContentChunks)
                    attributes = [self._chunkName(i) for i in residualChunks]
                    for attempt in retry_sdb():
                        with attempt:
                            self.outer.filesDomain.delete_attributes(compat_bytes(self.fileID),
                                                                     attributes=attributes)
                self._numContentChunks = numNewContentChunks
            except SDBResponseError as e:
                if e.error_code == 'ConditionalCheckFailed':
                    raise ConcurrentFileModificationException(self.fileID)
                else:
                    raise

        def upload(self, localFilePath, calculateChecksum=True):
            file_size, file_time = fileSizeAndTime(localFilePath)
            if file_size <= self.maxInlinedSize():
                with open(localFilePath, 'rb') as f:
                    self.content = f.read()
                # Clear out any old checksum in case of overwrite
                self.checksum = ''
            else:
                headerArgs = self._s3EncryptionArgs()
                # Create a new Resource in case it needs to be on its own thread
                resource = boto3_session.resource('s3', region_name=self.outer.region)

                self.checksum = self._get_file_checksum(localFilePath) if calculateChecksum else None
                self.version = uploadFromPath(localFilePath,
                                              resource=resource,
                                              bucketName=self.outer.filesBucket.name,
                                              fileID=compat_bytes(self.fileID),
                                              headerArgs=headerArgs,
                                              partSize=self.outer.partSize)

        def _start_checksum(self, to_match=None, algorithm='sha1'):
            """
            Get a hasher that can be used with _update_checksum and
            _finish_checksum.

            If to_match is set, it is a precomputed checksum which we expect
            the result to match.

            The right way to compare checksums is to feed in the checksum to be
            matched, so we can see its algorithm, instead of getting a new one
            and comparing. If a checksum to match is fed in, _finish_checksum()
            will raise a ChecksumError if it isn't matched.
            """

            # If we have an expexted result it will go here.
            expected = None

            if to_match is not None:
                parts = to_match.split('$')
                algorithm = parts[0]
                expected = parts[1]

            wrapped = getattr(hashlib, algorithm)()
            logger.debug(f'Starting {algorithm} checksum to match {expected}')
            return algorithm, wrapped, expected

        def _update_checksum(self, checksum_in_progress, data):
            """
            Update a checksum in progress from _start_checksum with new data.
            """
            checksum_in_progress[1].update(data)

        def _finish_checksum(self, checksum_in_progress):
            """
            Complete a checksum in progress from _start_checksum and return the
            checksum result string.
            """

            result_hash = checksum_in_progress[1].hexdigest()

            logger.debug(f'Completed checksum with hash {result_hash} vs. expected {checksum_in_progress[2]}')
            if checksum_in_progress[2] is not None:
                # We expected a particular hash
                if result_hash != checksum_in_progress[2]:
                    raise ChecksumError('Checksum mismatch. Expected: %s Actual: %s' %
                        (checksum_in_progress[2], result_hash))

            return '$'.join([checksum_in_progress[0], result_hash])

        def _get_file_checksum(self, localFilePath, to_match=None):
            with open(localFilePath, 'rb') as f:
                hasher = self._start_checksum(to_match=to_match)
                contents = f.read(1024 * 1024)
                while contents != b'':
                    self._update_checksum(hasher, contents)
                    contents = f.read(1024 * 1024)
                return self._finish_checksum(hasher)

        @contextmanager
        def uploadStream(self, multipart=True, allowInlining=True, encoding=None, errors=None):
            """
            Context manager that gives out a binary or text mode upload stream to upload data.
            """

            # Note that we have to handle already having a content or a version
            # if we are overwriting something.

            # But make sure we don't have both.
            assert not (bool(self.version) and self.content is not None)

            info = self
            store = self.outer

            class MultiPartPipe(WritablePipe):
                def readFrom(self, readable):
                    # Get the first block of data we want to put
                    buf = readable.read(store.partSize)
                    assert isinstance(buf, bytes)

                    if allowInlining and len(buf) <= info.maxInlinedSize():
                        logger.debug('Inlining content of %d bytes', len(buf))
                        info.content = buf
                        # There will be no checksum
                        info.checksum = ''
                    else:
                        # We will compute a checksum
                        hasher = info._start_checksum()
                        logger.debug('Updating checksum with %d bytes', len(buf))
                        info._update_checksum(hasher, buf)

                        client = store.s3_client
                        bucket_name = store.filesBucket.name
                        headerArgs = info._s3EncryptionArgs()

                        for attempt in retry_s3():
                            with attempt:
                                logger.debug('Starting multipart upload')
                                # low-level clients are thread safe
                                upload = client.create_multipart_upload(Bucket=bucket_name,
                                                                        Key=compat_bytes(info.fileID),
                                                                        **headerArgs)
                                uploadId = upload['UploadId']
                                parts = []

                        try:
                            for part_num in itertools.count():
                                for attempt in retry_s3():
                                    with attempt:
                                        logger.debug('Uploading part %d of %d bytes', part_num + 1, len(buf))
                                        # TODO: include the Content-MD5 header:
                                        #  https://boto3.amazonaws.com/v1/documentation/api/latest/reference/services/s3.html#S3.Client.complete_multipart_upload
                                        part = client.upload_part(Bucket=bucket_name,
                                                                  Key=compat_bytes(info.fileID),
                                                                  PartNumber=part_num + 1,
                                                                  UploadId=uploadId,
                                                                  Body=BytesIO(buf),
                                                                  **headerArgs)

                                        parts.append({"PartNumber": part_num + 1, "ETag": part["ETag"]})

                                # Get the next block of data we want to put
                                buf = readable.read(info.outer.partSize)
                                assert isinstance(buf, bytes)
                                if len(buf) == 0:
                                    # Don't allow any part other than the very first to be empty.
                                    break
                                info._update_checksum(hasher, buf)
                        except:
                            with panic(log=logger):
                                for attempt in retry_s3():
                                    with attempt:
                                        client.abort_multipart_upload(Bucket=bucket_name,
                                                                      Key=compat_bytes(info.fileID),
                                                                      UploadId=uploadId)

                        else:

                            while not store._getBucketVersioning(store.filesBucket.name):
                                logger.warning('Versioning does not appear to be enabled yet. Deferring multipart '
                                               'upload completion...')
                                time.sleep(1)

                            # Save the checksum
                            info.checksum = info._finish_checksum(hasher)

                            for attempt in retry_s3():
                                with attempt:
                                    logger.debug('Attempting to complete upload...')
                                    completed = client.complete_multipart_upload(
                                        Bucket=bucket_name,
                                        Key=compat_bytes(info.fileID),
                                        UploadId=uploadId,
                                        MultipartUpload={"Parts": parts})

                                    logger.debug('Completed upload object of type %s: %s', str(type(completed)),
                                                 repr(completed))
                                    info.version = completed['VersionId']
                                    logger.debug('Completed upload with version %s', str(info.version))

                            if info.version is None:
                                # Somehow we don't know the version. Try and get it.
                                for attempt in retry_s3(predicate=lambda e: retryable_s3_errors(e) or isinstance(e, AssertionError)):
                                    with attempt:
                                        version = client.head_object(Bucket=bucket_name,
                                                                     Key=compat_bytes(info.fileID),
                                                                     **headerArgs).get('VersionId', None)
                                        logger.warning('Loaded key for upload with no version and got version %s',
                                                       str(version))
                                        info.version = version
                                        assert info.version is not None

                    # Make sure we actually wrote something, even if an empty file
                    assert (bool(info.version) or info.content is not None)

            class SinglePartPipe(WritablePipe):
                def readFrom(self, readable):
                    buf = readable.read()
                    assert isinstance(buf, bytes)
                    dataLength = len(buf)
                    if allowInlining and dataLength <= info.maxInlinedSize():
                        logger.debug('Inlining content of %d bytes', len(buf))
                        info.content = buf
                        # There will be no checksum
                        info.checksum = ''
                    else:
                        # We will compute a checksum
                        hasher = info._start_checksum()
                        info._update_checksum(hasher, buf)
                        info.checksum = info._finish_checksum(hasher)

                        bucket_name = store.filesBucket.name
                        headerArgs = info._s3EncryptionArgs()
                        client = store.s3_client

                        buf = BytesIO(buf)

                        while not store._getBucketVersioning(bucket_name):
                            logger.warning('Versioning does not appear to be enabled yet. Deferring single part '
                                           'upload...')
                            time.sleep(1)

                        for attempt in retry_s3():
                            with attempt:
                                logger.debug('Uploading single part of %d bytes', dataLength)
                                client.upload_fileobj(Bucket=bucket_name,
                                                      Key=compat_bytes(info.fileID),
                                                      Fileobj=buf,
                                                      ExtraArgs=headerArgs)

                                # use head_object with the SSE headers to access versionId and content_length attributes
                                headObj = client.head_object(Bucket=bucket_name,
                                                             Key=compat_bytes(info.fileID),
                                                             **headerArgs)
                                assert dataLength == headObj.get('ContentLength', None)
                                info.version = headObj.get('VersionId', None)
                                logger.debug('Upload received version %s', str(info.version))

                        if info.version is None:
                            # Somehow we don't know the version
                            for attempt in retry_s3(predicate=lambda e: retryable_s3_errors(e) or isinstance(e, AssertionError)):
                                with attempt:
                                    headObj = client.head_object(Bucket=bucket_name,
                                                                 Key=compat_bytes(info.fileID),
                                                                 **headerArgs)
                                    info.version = headObj.get('VersionId', None)
                                    logger.warning('Reloaded key with no version and got version %s', str(info.version))
                                    assert info.version is not None

                    # Make sure we actually wrote something, even if an empty file
                    assert (bool(info.version) or info.content is not None)

            if multipart:
                pipe = MultiPartPipe(encoding=encoding, errors=errors)
            else:
                pipe = SinglePartPipe(encoding=encoding, errors=errors)

            with pipe as writable:
                yield writable

            if not pipe.reader_done:
                logger.debug('Version: {} Content: {}'.format(self.version, self.content))
                raise RuntimeError('Escaped context manager without written data being read!')

            # We check our work to make sure we have exactly one of embedded
            # content or a real object version.

            if self.content is None:
                if not bool(self.version):
                    logger.debug('Version: {} Content: {}'.format(self.version, self.content))
                    raise RuntimeError('No content added and no version created')
            else:
                if bool(self.version):
                    logger.debug('Version: {} Content: {}'.format(self.version, self.content))
                    raise RuntimeError('Content added and version created')

        def copyFrom(self, srcObj):
            """
            Copies contents of source key into this file.

            :param S3.Object srcObj: The key (object) that will be copied from
            """
            assert srcObj.content_length is not None
            if srcObj.content_length <= self.maxInlinedSize():
                self.content = srcObj.get().get('Body').read()
            else:
                # Create a new Resource in case it needs to be on its own thread
                resource = boto3_session.resource('s3', region_name=self.outer.region)
                self.version = copyKeyMultipart(resource,
                                                srcBucketName=compat_bytes(srcObj.bucket_name),
                                                srcKeyName=compat_bytes(srcObj.key),
                                                srcKeyVersion=compat_bytes(srcObj.version_id),
                                                dstBucketName=compat_bytes(self.outer.filesBucket.name),
                                                dstKeyName=compat_bytes(self._fileID),
                                                sseAlgorithm='AES256',
                                                sseKey=self._getSSEKey())

        def copyTo(self, dstObj):
            """
            Copies contents of this file to the given key.

            :param S3.Object dstObj: The key (object) to copy this file's content to
            """
            if self.content is not None:
                for attempt in retry_s3():
                    with attempt:
                        dstObj.put(Body=self.content)
            elif self.version:
                # Create a new Resource in case it needs to be on its own thread
                resource = boto3_session.resource('s3', region_name=self.outer.region)

                for attempt in retry_s3():
                    # encrypted = True if self.outer.sseKeyPath else False
                    with attempt:
                        copyKeyMultipart(resource,
                                         srcBucketName=compat_bytes(self.outer.filesBucket.name),
                                         srcKeyName=compat_bytes(self.fileID),
                                         srcKeyVersion=compat_bytes(self.version),
                                         dstBucketName=compat_bytes(dstObj.bucket_name),
                                         dstKeyName=compat_bytes(dstObj.key),
                                         copySourceSseAlgorithm='AES256',
                                         copySourceSseKey=self._getSSEKey())
            else:
                assert False

        def download(self, localFilePath, verifyChecksum=True):
            if self.content is not None:
                with AtomicFileCreate(localFilePath) as tmpPath:
                    with open(tmpPath, 'wb') as f:
                        f.write(self.content)
            elif self.version:
                headerArgs = self._s3EncryptionArgs()
                obj = self.outer.filesBucket.Object(compat_bytes(self.fileID))

                for attempt in retry_s3(predicate=lambda e: retryable_s3_errors(e) or isinstance(e, ChecksumError)):
                    with attempt:
                        with AtomicFileCreate(localFilePath) as tmpPath:
                            obj.download_file(Filename=tmpPath, ExtraArgs={'VersionId': self.version, **headerArgs})

                        if verifyChecksum and self.checksum:
                            try:
                                # This automatically compares the result and matches the algorithm.
                                self._get_file_checksum(localFilePath, self.checksum)
                            except ChecksumError as e:
                                # Annotate checksum mismatches with file name
                                raise ChecksumError('Checksums do not match for file %s.' % localFilePath) from e
                                # The error will get caught and result in a retry of the download until we run out of retries.
                                # TODO: handle obviously truncated downloads by resuming instead.
            else:
                assert False

        @contextmanager
        def downloadStream(self, verifyChecksum=True, encoding=None, errors=None):
            """
            Context manager that gives out a download stream to download data.
            """
            info = self

            class DownloadPipe(ReadablePipe):
                def writeTo(self, writable):
                    if info.content is not None:
                        writable.write(info.content)
                    elif info.version:
                        headerArgs = info._s3EncryptionArgs()
                        obj = info.outer.filesBucket.Object(compat_bytes(info.fileID))
                        for attempt in retry_s3():
                            with attempt:
                                obj.download_fileobj(writable, ExtraArgs={'VersionId': info.version, **headerArgs})
                    else:
                        assert False

            class HashingPipe(ReadableTransformingPipe):
                """
                Class which checksums all the data read through it. If it
                reaches EOF and the checksum isn't correct, raises
                ChecksumError.

                Assumes info actually has a checksum.
                """

                def transform(self, readable, writable):
                    hasher = info._start_checksum(to_match=info.checksum)
                    contents = readable.read(1024 * 1024)
                    while contents != b'':
                        info._update_checksum(hasher, contents)
                        try:
                            writable.write(contents)
                        except BrokenPipeError:
                            # Read was stopped early by user code.
                            # Can't check the checksum.
                            return
                        contents = readable.read(1024 * 1024)
                    # We reached EOF in the input.
                    # Finish checksumming and verify.
                    info._finish_checksum(hasher)
                    # Now stop so EOF happens in the output.

            if verifyChecksum and self.checksum:
                with DownloadPipe() as readable:
                    # Interpose a pipe to check the hash
                    with HashingPipe(readable, encoding=encoding, errors=errors) as verified:
                        yield verified
            else:
                # Readable end of pipe produces text mode output if encoding specified
                with DownloadPipe(encoding=encoding, errors=errors) as readable:
                    # No true checksum available, so don't hash
                    yield readable

        def delete(self):
            store = self.outer
            if self.previousVersion is not None:
                for attempt in retry_sdb():
                    with attempt:
                        store.filesDomain.delete_attributes(
                            compat_bytes(self.fileID),
                            expected_values=['version', self.previousVersion])
                if self.previousVersion:
                    for attempt in retry_s3():
                        with attempt:
                            store.s3_client.delete_object(Bucket=store.filesBucket.name,
                                                          Key=compat_bytes(self.fileID),
                                                          VersionId=self.previousVersion)

        def getSize(self):
            """
            Return the size of the referenced item in bytes.
            """
            if self.content is not None:
                return len(self.content)
            elif self.version:
                for attempt in retry_s3():
                    with attempt:
                        obj = self.outer.filesBucket.Object(compat_bytes(self.fileID))
                        return obj.content_length
            else:
                return 0

        def _getSSEKey(self) -> Optional[bytes]:
            sseKeyPath = self.outer.sseKeyPath
            if sseKeyPath:
                with open(sseKeyPath, 'rb') as f:
                    sseKey = f.read()
                return sseKey

        def _s3EncryptionArgs(self):
            # the keys of the returned dictionary are unpacked to the corresponding boto3 optional
            # parameters and will be used to set the http headers
            if self.encrypted:
                sseKey = self._getSSEKey()
                assert sseKey is not None, 'Content is encrypted but no key was provided.'
                assert len(sseKey) == 32
                # boto3 encodes the key and calculates the MD5 for us
                return {'SSECustomerAlgorithm': 'AES256', 'SSECustomerKey': sseKey}
            else:
                return {}

        def __repr__(self):
            r = custom_repr
            d = (('fileID', r(self.fileID)),
                 ('ownerID', r(self.ownerID)),
                 ('encrypted', r(self.encrypted)),
                 ('version', r(self.version)),
                 ('previousVersion', r(self.previousVersion)),
                 ('content', r(self.content)),
                 ('checksum', r(self.checksum)),
                 ('_numContentChunks', r(self._numContentChunks)))
            return "{}({})".format(type(self).__name__,
                                   ', '.join('%s=%s' % (k, v) for k, v in d))

    versionings = dict(Enabled=True, Disabled=False, Suspended=None)

    def _getBucketVersioning(self, bucket_name):
        """
        The status attribute of BucketVersioning can be 'Enabled', 'Suspended' or None (Disabled)
        which we map to True, None and False respectively. Note that we've never seen a versioning
        status of 'Disabled', only the None return value. Calling BucketVersioning.suspend() will
        cause BucketVersioning.status to then return 'Suspended' even on a new bucket that never
        had versioning enabled.

        :param bucket_name: str
        """
        for attempt in retry_s3():
            with attempt:
                status = self.s3_resource.BucketVersioning(bucket_name).status
                return self.versionings.get(status) if status else False

    @staticmethod
    def getBucketRegion(bucket_name: str):
        for attempt in retry_s3():
            with attempt:
                loc = s3_boto3_client.get_bucket_location(Bucket=bucket_name)
                return bucket_location_to_region(loc.get('LocationConstraint', None))
>>>>>>> ed2fa0d6

    # TODO: Make this retry more specific?
    #  example: https://github.com/DataBiosphere/toil/issues/3378
    @retry()
    def destroy(self):
        delete_bucket(self.bucket.name)
        # delete dynamodb table

    def parse_jobstore_identifier(self, jobstore_identifier: str) -> Tuple[str, str, str]:
        region, jobstore_name = jobstore_identifier.split(':')

        bucket_name = dynamodb_table_name = f'{jobstore_name}--toil'

        regions = EC2Regions.keys()
        if region not in regions:
            raise ValueError(f'AWS Region "{region}" is not one of: {regions}')

        if not 3 <= len(jobstore_name) <= 56:
            raise ValueError(f'AWS jobstore name must be between 3 and 56 chars: '
                             f'{jobstore_name} (len: {len(jobstore_name)})')

        if not re.compile(r'^[a-z0-9][a-z0-9-]+[a-z0-9]$').match(jobstore_name):
            raise ValueError(f"Invalid AWS jobstore name: '{jobstore_name}'.  Must contain only digits, "
                             f"lower-case letters, and hyphens.  Must also not start or end in a hyphen.")

        if '--' in jobstore_name:
            raise ValueError(f"AWS jobstore names may not contain '--': {jobstore_name}")

        if bucket_exists(bucket_name):
            response = self.s3_client.get_bucket_location(Bucket=bucket_name)
            if response["LocationConstraint"] != region:
                raise ValueError(f'Bucket region conflict.  Bucket already exists in region '
                                 f'"{response["LocationConstraint"]}" but "{region}" was specified '
                                 f'in the jobstore_identifier: {jobstore_identifier}')
        return region, bucket_name, dynamodb_table_name<|MERGE_RESOLUTION|>--- conflicted
+++ resolved
@@ -22,17 +22,13 @@
 import urllib.request
 import uuid
 from io import BytesIO
-<<<<<<< HEAD
 from contextlib import contextmanager
 from typing import Optional, Tuple, Union
-
-=======
 
 import boto.sdb
 import boto.s3.connection
 from typing import Optional
 from boto.exception import SDBResponseError
->>>>>>> ed2fa0d6
 from botocore.exceptions import ClientError
 
 from toil.fileStores import FileID
@@ -467,746 +463,7 @@
         return self.getPublicUrl(self._sharedFileID(sharedFileName))
 
     def _sharedFileID(self, sharedFileName):
-<<<<<<< HEAD
         return str(uuid.uuid5(uuid.UUID(self.sharedFileOwnerID), sharedFileName))
-=======
-        return str(uuid.uuid5(self.sharedFileOwnerID, sharedFileName))
-
-    @InnerClass
-    class FileInfo(SDBHelper):
-        """
-        Represents a file in this job store.
-        """
-        outer = None
-        """
-        :type: AWSJobStore
-        """
-
-        def __init__(self, fileID, ownerID, encrypted,
-                     version=None, content=None, numContentChunks=0, checksum=None):
-            """
-            :type fileID: str
-            :param fileID: the file's ID
-
-            :type ownerID: str
-            :param ownerID: ID of the entity owning this file, typically a job ID aka jobStoreID
-
-            :type encrypted: bool
-            :param encrypted: whether the file is stored in encrypted form
-
-            :type version: str|None
-            :param version: a non-empty string containing the most recent version of the S3
-            object storing this file's content, None if the file is new, or empty string if the
-            file is inlined.
-
-            :type content: str|None
-            :param content: this file's inlined content
-
-            :type numContentChunks: int
-            :param numContentChunks: the number of SDB domain attributes occupied by this files
-
-            :type checksum: str|None
-            :param checksum: the checksum of the file, if available. Formatted
-            as <algorithm>$<lowercase hex hash>.
-
-            inlined content. Note that an inlined empty string still occupies one chunk.
-            """
-            super(AWSJobStore.FileInfo, self).__init__()
-            self._fileID = fileID
-            self._ownerID = ownerID
-            self.encrypted = encrypted
-            self._version = version
-            self._previousVersion = version
-            self._content = content
-            self._checksum = checksum
-            self._numContentChunks = numContentChunks
-
-        @property
-        def fileID(self):
-            return self._fileID
-
-        @property
-        def ownerID(self):
-            return self._ownerID
-
-        @property
-        def version(self):
-            return self._version
-
-        @version.setter
-        def version(self, version):
-            # Version should only change once
-            assert self._previousVersion == self._version
-            self._version = version
-            if version:
-                self.content = None
-
-        @property
-        def previousVersion(self):
-            return self._previousVersion
-
-        @property
-        def content(self):
-            return self._content
-
-        @property
-        def checksum(self):
-            return self._checksum
-
-        @checksum.setter
-        def checksum(self, checksum):
-            self._checksum = checksum
-
-        @content.setter
-        def content(self, content):
-            assert content is None or isinstance(content, bytes)
-            self._content = content
-            if content is not None:
-                self.version = ''
-
-        @classmethod
-        def create(cls, ownerID):
-            return cls(str(uuid.uuid4()), ownerID, encrypted=cls.outer.sseKeyPath is not None)
-
-        @classmethod
-        def presenceIndicator(cls):
-            return 'encrypted'
-
-        @classmethod
-        def exists(cls, jobStoreFileID):
-            for attempt in retry_sdb():
-                with attempt:
-                    return bool(cls.outer.filesDomain.get_attributes(
-                        item_name=compat_bytes(jobStoreFileID),
-                        attribute_name=[cls.presenceIndicator()],
-                        consistent_read=True))
-
-        @classmethod
-        def load(cls, jobStoreFileID):
-            for attempt in retry_sdb():
-                with attempt:
-                    self = cls.fromItem(
-                        cls.outer.filesDomain.get_attributes(item_name=compat_bytes(jobStoreFileID),
-                                                             consistent_read=True))
-                    return self
-
-        @classmethod
-        def loadOrCreate(cls, jobStoreFileID, ownerID, encrypted):
-            self = cls.load(jobStoreFileID)
-            if encrypted is None:
-                encrypted = cls.outer.sseKeyPath is not None
-            if self is None:
-                self = cls(jobStoreFileID, ownerID, encrypted=encrypted)
-            else:
-                assert self.fileID == jobStoreFileID
-                assert self.ownerID == ownerID
-                self.encrypted = encrypted
-            return self
-
-        @classmethod
-        def loadOrFail(cls, jobStoreFileID, customName=None):
-            """
-            :rtype: AWSJobStore.FileInfo
-            :return: an instance of this class representing the file with the given ID
-            :raises NoSuchFileException: if given file does not exist
-            """
-            self = cls.load(jobStoreFileID)
-            if self is None:
-                raise NoSuchFileException(jobStoreFileID, customName=customName)
-            else:
-                return self
-
-        @classmethod
-        def fromItem(cls, item):
-            """
-            Convert an SDB item to an instance of this class.
-
-            :type item: Item
-            """
-            assert item is not None
-
-            # Strings come back from SDB as unicode
-            def strOrNone(s):
-                return s if s is None else str(s)
-
-            # ownerID and encrypted are the only mandatory attributes
-            ownerID = strOrNone(item.get('ownerID'))
-            encrypted = item.get('encrypted')
-            if ownerID is None:
-                assert encrypted is None
-                return None
-            else:
-                version = strOrNone(item['version'])
-                checksum = strOrNone(item.get('checksum'))
-                encrypted = strict_bool(encrypted)
-                content, numContentChunks = cls.attributesToBinary(item)
-                if encrypted:
-                    sseKeyPath = cls.outer.sseKeyPath
-                    if sseKeyPath is None:
-                        raise AssertionError('Content is encrypted but no key was provided.')
-                    if content is not None:
-                        content = encryption.decrypt(content, sseKeyPath)
-                self = cls(fileID=item.name, ownerID=ownerID, encrypted=encrypted, version=version,
-                           content=content, numContentChunks=numContentChunks, checksum=checksum)
-                return self
-
-        def toItem(self):
-            """
-            Convert this instance to an attribute dictionary suitable for SDB put_attributes().
-
-            :rtype: (dict,int)
-
-            :return: the attributes dict and an integer specifying the the number of chunk
-                     attributes in the dictionary that are used for storing inlined content.
-            """
-            content = self.content
-            assert content is None or isinstance(content, bytes)
-            if self.encrypted and content is not None:
-                sseKeyPath = self.outer.sseKeyPath
-                if sseKeyPath is None:
-                    raise AssertionError('Encryption requested but no key was provided.')
-                content = encryption.encrypt(content, sseKeyPath)
-            assert content is None or isinstance(content, bytes)
-            attributes = self.binaryToAttributes(content)
-            numChunks = attributes['numChunks']
-            attributes.update(dict(ownerID=self.ownerID,
-                                   encrypted=self.encrypted,
-                                   version=self.version or '',
-                                   checksum=self.checksum or ''))
-            return attributes, numChunks
-
-        @classmethod
-        def _reservedAttributes(cls):
-            return 3 + super(AWSJobStore.FileInfo, cls)._reservedAttributes()
-
-        @staticmethod
-        def maxInlinedSize():
-            return 256
-
-        def save(self):
-            attributes, numNewContentChunks = self.toItem()
-            # False stands for absence
-            expected = ['version', False if self.previousVersion is None else self.previousVersion]
-            try:
-                for attempt in retry_sdb():
-                    with attempt:
-                        assert self.outer.filesDomain.put_attributes(item_name=compat_bytes(self.fileID),
-                                                                     attributes=attributes,
-                                                                     expected_value=expected)
-                # clean up the old version of the file if necessary and safe
-                if self.previousVersion and (self.previousVersion != self.version):
-                    for attempt in retry_s3():
-                        with attempt:
-                            self.outer.s3_client.delete_object(Bucket=self.outer.filesBucket.name,
-                                                               Key=compat_bytes(self.fileID),
-                                                               VersionId=self.previousVersion)
-                self._previousVersion = self._version
-                if numNewContentChunks < self._numContentChunks:
-                    residualChunks = range(numNewContentChunks, self._numContentChunks)
-                    attributes = [self._chunkName(i) for i in residualChunks]
-                    for attempt in retry_sdb():
-                        with attempt:
-                            self.outer.filesDomain.delete_attributes(compat_bytes(self.fileID),
-                                                                     attributes=attributes)
-                self._numContentChunks = numNewContentChunks
-            except SDBResponseError as e:
-                if e.error_code == 'ConditionalCheckFailed':
-                    raise ConcurrentFileModificationException(self.fileID)
-                else:
-                    raise
-
-        def upload(self, localFilePath, calculateChecksum=True):
-            file_size, file_time = fileSizeAndTime(localFilePath)
-            if file_size <= self.maxInlinedSize():
-                with open(localFilePath, 'rb') as f:
-                    self.content = f.read()
-                # Clear out any old checksum in case of overwrite
-                self.checksum = ''
-            else:
-                headerArgs = self._s3EncryptionArgs()
-                # Create a new Resource in case it needs to be on its own thread
-                resource = boto3_session.resource('s3', region_name=self.outer.region)
-
-                self.checksum = self._get_file_checksum(localFilePath) if calculateChecksum else None
-                self.version = uploadFromPath(localFilePath,
-                                              resource=resource,
-                                              bucketName=self.outer.filesBucket.name,
-                                              fileID=compat_bytes(self.fileID),
-                                              headerArgs=headerArgs,
-                                              partSize=self.outer.partSize)
-
-        def _start_checksum(self, to_match=None, algorithm='sha1'):
-            """
-            Get a hasher that can be used with _update_checksum and
-            _finish_checksum.
-
-            If to_match is set, it is a precomputed checksum which we expect
-            the result to match.
-
-            The right way to compare checksums is to feed in the checksum to be
-            matched, so we can see its algorithm, instead of getting a new one
-            and comparing. If a checksum to match is fed in, _finish_checksum()
-            will raise a ChecksumError if it isn't matched.
-            """
-
-            # If we have an expexted result it will go here.
-            expected = None
-
-            if to_match is not None:
-                parts = to_match.split('$')
-                algorithm = parts[0]
-                expected = parts[1]
-
-            wrapped = getattr(hashlib, algorithm)()
-            logger.debug(f'Starting {algorithm} checksum to match {expected}')
-            return algorithm, wrapped, expected
-
-        def _update_checksum(self, checksum_in_progress, data):
-            """
-            Update a checksum in progress from _start_checksum with new data.
-            """
-            checksum_in_progress[1].update(data)
-
-        def _finish_checksum(self, checksum_in_progress):
-            """
-            Complete a checksum in progress from _start_checksum and return the
-            checksum result string.
-            """
-
-            result_hash = checksum_in_progress[1].hexdigest()
-
-            logger.debug(f'Completed checksum with hash {result_hash} vs. expected {checksum_in_progress[2]}')
-            if checksum_in_progress[2] is not None:
-                # We expected a particular hash
-                if result_hash != checksum_in_progress[2]:
-                    raise ChecksumError('Checksum mismatch. Expected: %s Actual: %s' %
-                        (checksum_in_progress[2], result_hash))
-
-            return '$'.join([checksum_in_progress[0], result_hash])
-
-        def _get_file_checksum(self, localFilePath, to_match=None):
-            with open(localFilePath, 'rb') as f:
-                hasher = self._start_checksum(to_match=to_match)
-                contents = f.read(1024 * 1024)
-                while contents != b'':
-                    self._update_checksum(hasher, contents)
-                    contents = f.read(1024 * 1024)
-                return self._finish_checksum(hasher)
-
-        @contextmanager
-        def uploadStream(self, multipart=True, allowInlining=True, encoding=None, errors=None):
-            """
-            Context manager that gives out a binary or text mode upload stream to upload data.
-            """
-
-            # Note that we have to handle already having a content or a version
-            # if we are overwriting something.
-
-            # But make sure we don't have both.
-            assert not (bool(self.version) and self.content is not None)
-
-            info = self
-            store = self.outer
-
-            class MultiPartPipe(WritablePipe):
-                def readFrom(self, readable):
-                    # Get the first block of data we want to put
-                    buf = readable.read(store.partSize)
-                    assert isinstance(buf, bytes)
-
-                    if allowInlining and len(buf) <= info.maxInlinedSize():
-                        logger.debug('Inlining content of %d bytes', len(buf))
-                        info.content = buf
-                        # There will be no checksum
-                        info.checksum = ''
-                    else:
-                        # We will compute a checksum
-                        hasher = info._start_checksum()
-                        logger.debug('Updating checksum with %d bytes', len(buf))
-                        info._update_checksum(hasher, buf)
-
-                        client = store.s3_client
-                        bucket_name = store.filesBucket.name
-                        headerArgs = info._s3EncryptionArgs()
-
-                        for attempt in retry_s3():
-                            with attempt:
-                                logger.debug('Starting multipart upload')
-                                # low-level clients are thread safe
-                                upload = client.create_multipart_upload(Bucket=bucket_name,
-                                                                        Key=compat_bytes(info.fileID),
-                                                                        **headerArgs)
-                                uploadId = upload['UploadId']
-                                parts = []
-
-                        try:
-                            for part_num in itertools.count():
-                                for attempt in retry_s3():
-                                    with attempt:
-                                        logger.debug('Uploading part %d of %d bytes', part_num + 1, len(buf))
-                                        # TODO: include the Content-MD5 header:
-                                        #  https://boto3.amazonaws.com/v1/documentation/api/latest/reference/services/s3.html#S3.Client.complete_multipart_upload
-                                        part = client.upload_part(Bucket=bucket_name,
-                                                                  Key=compat_bytes(info.fileID),
-                                                                  PartNumber=part_num + 1,
-                                                                  UploadId=uploadId,
-                                                                  Body=BytesIO(buf),
-                                                                  **headerArgs)
-
-                                        parts.append({"PartNumber": part_num + 1, "ETag": part["ETag"]})
-
-                                # Get the next block of data we want to put
-                                buf = readable.read(info.outer.partSize)
-                                assert isinstance(buf, bytes)
-                                if len(buf) == 0:
-                                    # Don't allow any part other than the very first to be empty.
-                                    break
-                                info._update_checksum(hasher, buf)
-                        except:
-                            with panic(log=logger):
-                                for attempt in retry_s3():
-                                    with attempt:
-                                        client.abort_multipart_upload(Bucket=bucket_name,
-                                                                      Key=compat_bytes(info.fileID),
-                                                                      UploadId=uploadId)
-
-                        else:
-
-                            while not store._getBucketVersioning(store.filesBucket.name):
-                                logger.warning('Versioning does not appear to be enabled yet. Deferring multipart '
-                                               'upload completion...')
-                                time.sleep(1)
-
-                            # Save the checksum
-                            info.checksum = info._finish_checksum(hasher)
-
-                            for attempt in retry_s3():
-                                with attempt:
-                                    logger.debug('Attempting to complete upload...')
-                                    completed = client.complete_multipart_upload(
-                                        Bucket=bucket_name,
-                                        Key=compat_bytes(info.fileID),
-                                        UploadId=uploadId,
-                                        MultipartUpload={"Parts": parts})
-
-                                    logger.debug('Completed upload object of type %s: %s', str(type(completed)),
-                                                 repr(completed))
-                                    info.version = completed['VersionId']
-                                    logger.debug('Completed upload with version %s', str(info.version))
-
-                            if info.version is None:
-                                # Somehow we don't know the version. Try and get it.
-                                for attempt in retry_s3(predicate=lambda e: retryable_s3_errors(e) or isinstance(e, AssertionError)):
-                                    with attempt:
-                                        version = client.head_object(Bucket=bucket_name,
-                                                                     Key=compat_bytes(info.fileID),
-                                                                     **headerArgs).get('VersionId', None)
-                                        logger.warning('Loaded key for upload with no version and got version %s',
-                                                       str(version))
-                                        info.version = version
-                                        assert info.version is not None
-
-                    # Make sure we actually wrote something, even if an empty file
-                    assert (bool(info.version) or info.content is not None)
-
-            class SinglePartPipe(WritablePipe):
-                def readFrom(self, readable):
-                    buf = readable.read()
-                    assert isinstance(buf, bytes)
-                    dataLength = len(buf)
-                    if allowInlining and dataLength <= info.maxInlinedSize():
-                        logger.debug('Inlining content of %d bytes', len(buf))
-                        info.content = buf
-                        # There will be no checksum
-                        info.checksum = ''
-                    else:
-                        # We will compute a checksum
-                        hasher = info._start_checksum()
-                        info._update_checksum(hasher, buf)
-                        info.checksum = info._finish_checksum(hasher)
-
-                        bucket_name = store.filesBucket.name
-                        headerArgs = info._s3EncryptionArgs()
-                        client = store.s3_client
-
-                        buf = BytesIO(buf)
-
-                        while not store._getBucketVersioning(bucket_name):
-                            logger.warning('Versioning does not appear to be enabled yet. Deferring single part '
-                                           'upload...')
-                            time.sleep(1)
-
-                        for attempt in retry_s3():
-                            with attempt:
-                                logger.debug('Uploading single part of %d bytes', dataLength)
-                                client.upload_fileobj(Bucket=bucket_name,
-                                                      Key=compat_bytes(info.fileID),
-                                                      Fileobj=buf,
-                                                      ExtraArgs=headerArgs)
-
-                                # use head_object with the SSE headers to access versionId and content_length attributes
-                                headObj = client.head_object(Bucket=bucket_name,
-                                                             Key=compat_bytes(info.fileID),
-                                                             **headerArgs)
-                                assert dataLength == headObj.get('ContentLength', None)
-                                info.version = headObj.get('VersionId', None)
-                                logger.debug('Upload received version %s', str(info.version))
-
-                        if info.version is None:
-                            # Somehow we don't know the version
-                            for attempt in retry_s3(predicate=lambda e: retryable_s3_errors(e) or isinstance(e, AssertionError)):
-                                with attempt:
-                                    headObj = client.head_object(Bucket=bucket_name,
-                                                                 Key=compat_bytes(info.fileID),
-                                                                 **headerArgs)
-                                    info.version = headObj.get('VersionId', None)
-                                    logger.warning('Reloaded key with no version and got version %s', str(info.version))
-                                    assert info.version is not None
-
-                    # Make sure we actually wrote something, even if an empty file
-                    assert (bool(info.version) or info.content is not None)
-
-            if multipart:
-                pipe = MultiPartPipe(encoding=encoding, errors=errors)
-            else:
-                pipe = SinglePartPipe(encoding=encoding, errors=errors)
-
-            with pipe as writable:
-                yield writable
-
-            if not pipe.reader_done:
-                logger.debug('Version: {} Content: {}'.format(self.version, self.content))
-                raise RuntimeError('Escaped context manager without written data being read!')
-
-            # We check our work to make sure we have exactly one of embedded
-            # content or a real object version.
-
-            if self.content is None:
-                if not bool(self.version):
-                    logger.debug('Version: {} Content: {}'.format(self.version, self.content))
-                    raise RuntimeError('No content added and no version created')
-            else:
-                if bool(self.version):
-                    logger.debug('Version: {} Content: {}'.format(self.version, self.content))
-                    raise RuntimeError('Content added and version created')
-
-        def copyFrom(self, srcObj):
-            """
-            Copies contents of source key into this file.
-
-            :param S3.Object srcObj: The key (object) that will be copied from
-            """
-            assert srcObj.content_length is not None
-            if srcObj.content_length <= self.maxInlinedSize():
-                self.content = srcObj.get().get('Body').read()
-            else:
-                # Create a new Resource in case it needs to be on its own thread
-                resource = boto3_session.resource('s3', region_name=self.outer.region)
-                self.version = copyKeyMultipart(resource,
-                                                srcBucketName=compat_bytes(srcObj.bucket_name),
-                                                srcKeyName=compat_bytes(srcObj.key),
-                                                srcKeyVersion=compat_bytes(srcObj.version_id),
-                                                dstBucketName=compat_bytes(self.outer.filesBucket.name),
-                                                dstKeyName=compat_bytes(self._fileID),
-                                                sseAlgorithm='AES256',
-                                                sseKey=self._getSSEKey())
-
-        def copyTo(self, dstObj):
-            """
-            Copies contents of this file to the given key.
-
-            :param S3.Object dstObj: The key (object) to copy this file's content to
-            """
-            if self.content is not None:
-                for attempt in retry_s3():
-                    with attempt:
-                        dstObj.put(Body=self.content)
-            elif self.version:
-                # Create a new Resource in case it needs to be on its own thread
-                resource = boto3_session.resource('s3', region_name=self.outer.region)
-
-                for attempt in retry_s3():
-                    # encrypted = True if self.outer.sseKeyPath else False
-                    with attempt:
-                        copyKeyMultipart(resource,
-                                         srcBucketName=compat_bytes(self.outer.filesBucket.name),
-                                         srcKeyName=compat_bytes(self.fileID),
-                                         srcKeyVersion=compat_bytes(self.version),
-                                         dstBucketName=compat_bytes(dstObj.bucket_name),
-                                         dstKeyName=compat_bytes(dstObj.key),
-                                         copySourceSseAlgorithm='AES256',
-                                         copySourceSseKey=self._getSSEKey())
-            else:
-                assert False
-
-        def download(self, localFilePath, verifyChecksum=True):
-            if self.content is not None:
-                with AtomicFileCreate(localFilePath) as tmpPath:
-                    with open(tmpPath, 'wb') as f:
-                        f.write(self.content)
-            elif self.version:
-                headerArgs = self._s3EncryptionArgs()
-                obj = self.outer.filesBucket.Object(compat_bytes(self.fileID))
-
-                for attempt in retry_s3(predicate=lambda e: retryable_s3_errors(e) or isinstance(e, ChecksumError)):
-                    with attempt:
-                        with AtomicFileCreate(localFilePath) as tmpPath:
-                            obj.download_file(Filename=tmpPath, ExtraArgs={'VersionId': self.version, **headerArgs})
-
-                        if verifyChecksum and self.checksum:
-                            try:
-                                # This automatically compares the result and matches the algorithm.
-                                self._get_file_checksum(localFilePath, self.checksum)
-                            except ChecksumError as e:
-                                # Annotate checksum mismatches with file name
-                                raise ChecksumError('Checksums do not match for file %s.' % localFilePath) from e
-                                # The error will get caught and result in a retry of the download until we run out of retries.
-                                # TODO: handle obviously truncated downloads by resuming instead.
-            else:
-                assert False
-
-        @contextmanager
-        def downloadStream(self, verifyChecksum=True, encoding=None, errors=None):
-            """
-            Context manager that gives out a download stream to download data.
-            """
-            info = self
-
-            class DownloadPipe(ReadablePipe):
-                def writeTo(self, writable):
-                    if info.content is not None:
-                        writable.write(info.content)
-                    elif info.version:
-                        headerArgs = info._s3EncryptionArgs()
-                        obj = info.outer.filesBucket.Object(compat_bytes(info.fileID))
-                        for attempt in retry_s3():
-                            with attempt:
-                                obj.download_fileobj(writable, ExtraArgs={'VersionId': info.version, **headerArgs})
-                    else:
-                        assert False
-
-            class HashingPipe(ReadableTransformingPipe):
-                """
-                Class which checksums all the data read through it. If it
-                reaches EOF and the checksum isn't correct, raises
-                ChecksumError.
-
-                Assumes info actually has a checksum.
-                """
-
-                def transform(self, readable, writable):
-                    hasher = info._start_checksum(to_match=info.checksum)
-                    contents = readable.read(1024 * 1024)
-                    while contents != b'':
-                        info._update_checksum(hasher, contents)
-                        try:
-                            writable.write(contents)
-                        except BrokenPipeError:
-                            # Read was stopped early by user code.
-                            # Can't check the checksum.
-                            return
-                        contents = readable.read(1024 * 1024)
-                    # We reached EOF in the input.
-                    # Finish checksumming and verify.
-                    info._finish_checksum(hasher)
-                    # Now stop so EOF happens in the output.
-
-            if verifyChecksum and self.checksum:
-                with DownloadPipe() as readable:
-                    # Interpose a pipe to check the hash
-                    with HashingPipe(readable, encoding=encoding, errors=errors) as verified:
-                        yield verified
-            else:
-                # Readable end of pipe produces text mode output if encoding specified
-                with DownloadPipe(encoding=encoding, errors=errors) as readable:
-                    # No true checksum available, so don't hash
-                    yield readable
-
-        def delete(self):
-            store = self.outer
-            if self.previousVersion is not None:
-                for attempt in retry_sdb():
-                    with attempt:
-                        store.filesDomain.delete_attributes(
-                            compat_bytes(self.fileID),
-                            expected_values=['version', self.previousVersion])
-                if self.previousVersion:
-                    for attempt in retry_s3():
-                        with attempt:
-                            store.s3_client.delete_object(Bucket=store.filesBucket.name,
-                                                          Key=compat_bytes(self.fileID),
-                                                          VersionId=self.previousVersion)
-
-        def getSize(self):
-            """
-            Return the size of the referenced item in bytes.
-            """
-            if self.content is not None:
-                return len(self.content)
-            elif self.version:
-                for attempt in retry_s3():
-                    with attempt:
-                        obj = self.outer.filesBucket.Object(compat_bytes(self.fileID))
-                        return obj.content_length
-            else:
-                return 0
-
-        def _getSSEKey(self) -> Optional[bytes]:
-            sseKeyPath = self.outer.sseKeyPath
-            if sseKeyPath:
-                with open(sseKeyPath, 'rb') as f:
-                    sseKey = f.read()
-                return sseKey
-
-        def _s3EncryptionArgs(self):
-            # the keys of the returned dictionary are unpacked to the corresponding boto3 optional
-            # parameters and will be used to set the http headers
-            if self.encrypted:
-                sseKey = self._getSSEKey()
-                assert sseKey is not None, 'Content is encrypted but no key was provided.'
-                assert len(sseKey) == 32
-                # boto3 encodes the key and calculates the MD5 for us
-                return {'SSECustomerAlgorithm': 'AES256', 'SSECustomerKey': sseKey}
-            else:
-                return {}
-
-        def __repr__(self):
-            r = custom_repr
-            d = (('fileID', r(self.fileID)),
-                 ('ownerID', r(self.ownerID)),
-                 ('encrypted', r(self.encrypted)),
-                 ('version', r(self.version)),
-                 ('previousVersion', r(self.previousVersion)),
-                 ('content', r(self.content)),
-                 ('checksum', r(self.checksum)),
-                 ('_numContentChunks', r(self._numContentChunks)))
-            return "{}({})".format(type(self).__name__,
-                                   ', '.join('%s=%s' % (k, v) for k, v in d))
-
-    versionings = dict(Enabled=True, Disabled=False, Suspended=None)
-
-    def _getBucketVersioning(self, bucket_name):
-        """
-        The status attribute of BucketVersioning can be 'Enabled', 'Suspended' or None (Disabled)
-        which we map to True, None and False respectively. Note that we've never seen a versioning
-        status of 'Disabled', only the None return value. Calling BucketVersioning.suspend() will
-        cause BucketVersioning.status to then return 'Suspended' even on a new bucket that never
-        had versioning enabled.
-
-        :param bucket_name: str
-        """
-        for attempt in retry_s3():
-            with attempt:
-                status = self.s3_resource.BucketVersioning(bucket_name).status
-                return self.versionings.get(status) if status else False
-
-    @staticmethod
-    def getBucketRegion(bucket_name: str):
-        for attempt in retry_s3():
-            with attempt:
-                loc = s3_boto3_client.get_bucket_location(Bucket=bucket_name)
-                return bucket_location_to_region(loc.get('LocationConstraint', None))
->>>>>>> ed2fa0d6
 
     # TODO: Make this retry more specific?
     #  example: https://github.com/DataBiosphere/toil/issues/3378
