--- conflicted
+++ resolved
@@ -17,14 +17,11 @@
 import os
 from typing import Optional
 
-<<<<<<< HEAD
-=======
 from boto.exception import (
     BotoServerError,
     SDBResponseError,
     S3ResponseError
 )
->>>>>>> 0eb51d9b
 from boto3.s3.transfer import TransferConfig
 from botocore.exceptions import ClientError
 
@@ -312,33 +309,7 @@
     return info.get('VersionId', None)
 
 
-<<<<<<< HEAD
-=======
-def _put_attributes_using_post(self, domain_or_name, item_name, attributes,
-                               replace=True, expected_value=None):
-    """
-    Monkey-patched version of SDBConnection.put_attributes that uses POST instead of GET
-
-    The GET version is subject to the URL length limit which kicks in before the 256 x 1024 limit
-    for attribute values. Using POST prevents that.
-
-    https://github.com/BD2KGenomics/toil/issues/502
-    """
-    domain, domain_name = self.get_domain_and_name(domain_or_name)
-    params = {'DomainName': domain_name,
-              'ItemName': item_name}
-    self._build_name_value_list(params, attributes, replace)
-    if expected_value:
-        self._build_expected_value(params, expected_value)
-    # The addition of the verb keyword argument is the only difference to put_attributes (Hannes)
-    return self.get_status('PutAttributes', params, verb='POST')
-
-
-def monkeyPatchSdbConnection(sdb):
-    """
-    :type sdb: SDBConnection
-    """
-    sdb.put_attributes = types.MethodType(_put_attributes_using_post, sdb)
+
 
 
 default_delays = (0, 1, 1, 4, 16, 64)
@@ -367,15 +338,6 @@
     return isinstance(e, SSLError) and e.reason == 'DECRYPTION_FAILED_OR_BAD_RECORD_MAC'
 
 
-def retryable_sdb_errors(e):
-    return (sdb_unavailable(e)
-            or no_such_sdb_domain(e)
-            or connection_reset(e)
-            or retryable_ssl_error(e))
-
-
-def retry_sdb(delays=default_delays, timeout=default_timeout, predicate=retryable_sdb_errors):
-    return old_retry(delays=delays, timeout=timeout, predicate=predicate)
 # https://github.com/boto/botocore/blob/49f87350d54f55b687969ec8bf204df785975077/botocore/retries/standard.py#L316
 THROTTLED_ERROR_CODES = [
         'Throttling',
@@ -411,7 +373,6 @@
     return old_retry(delays=delays, timeout=timeout, predicate=predicate)
 
 
->>>>>>> 0eb51d9b
 def region_to_bucket_location(region):
     return '' if region == 'us-east-1' else region
 
