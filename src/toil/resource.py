--- conflicted
+++ resolved
@@ -381,18 +381,12 @@
         filePath = os.path.abspath(module.__file__)
         filePath = filePath.split(os.path.sep)
         filePath[-1], extension = os.path.splitext(filePath[-1])
-<<<<<<< HEAD
         suffix = None
         if extension == '.so':
             suffix = os.path.splitext(filePath[-1])[-1]
         elif not extension in ('.py', '.pyc'):
             raise Exception('The name of a user script/module must end in .py or .pyc.')
         if name == '__main__':
-=======
-        if extension not in (".py", ".pyc"):
-            raise Exception("The name of a user script/module must end in .py or .pyc.")
-        if name == "__main__":
->>>>>>> 290e9a90
             logger.debug("Discovering real name of module")
             # User script/module was invoked as the main program
             if module.__package__:
