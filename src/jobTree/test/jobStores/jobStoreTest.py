--- conflicted
+++ resolved
@@ -191,13 +191,8 @@
             # Test per-job files: Create empty file on master, ...
             #
             
-<<<<<<< HEAD
-            # First recreate job 
-            jobOnMaster = master.create( "master1", 12, 34, "foo")
-=======
             #First recreate job 
             jobOnMaster = master.create( "master1", 12, 34, 35, "foo")
->>>>>>> df763454
             
             fileOne = worker.getEmptyFileStoreID( jobOnMaster.jobStoreID )
             
